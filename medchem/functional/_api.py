--- conflicted
+++ resolved
@@ -531,11 +531,7 @@
     )
 
     results = results[
-<<<<<<< HEAD
-        (results["pass_filter"] is True)
-=======
         (results["pass_filter"] == True)  # noqa: E712
->>>>>>> 45bd4f6e
         & ((results["demerit_score"].isna()) | (results["demerit_score"] < max_demerits))
     ]
 
